--- conflicted
+++ resolved
@@ -242,7 +242,6 @@
         scrapeTimeout: 5s
         # Additional labels to add to the ServiceMonitor.
         labels: {}
-<<<<<<< HEAD
     # Note that you can not enable both PodMonitor and ServiceMonitor as they are mutually exclusive. Enabling both will result in a error.
     podmonitor:
       # The PodMonitor resource for this Service.
@@ -259,7 +258,6 @@
       labels: {}
       # Additional annotations to add to the PodMonitor.
       annotations: {}
-=======
 
 podDisruptionBudget:
   # Enable or disable the PodDisruptionBudget resource.
@@ -285,5 +283,4 @@
   # maxUnavailable: 1
 
 # Labels to apply to all resources
-commonLabels: {}
->>>>>>> 1427bc6a
+commonLabels: {}