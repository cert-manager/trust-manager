apiVersion: apiextensions.k8s.io/v1
kind: CustomResourceDefinition
metadata:
  annotations:
    controller-gen.kubebuilder.io/version: v0.13.0
  name: bundles.trust.cert-manager.io
spec:
  group: trust.cert-manager.io
  names:
    kind: Bundle
    listKind: BundleList
    plural: bundles
    singular: bundle
  scope: Cluster
  versions:
    - additionalPrinterColumns:
        - description: Bundle Target Key
          jsonPath: .status.target.configMap.key
          name: Target
          type: string
        - description: Bundle has been synced
          jsonPath: .status.conditions[?(@.type == "Synced")].status
          name: Synced
          type: string
        - description: Reason Bundle has Synced status
          jsonPath: .status.conditions[?(@.type == "Synced")].reason
          name: Reason
          type: string
        - description: Timestamp Bundle was created
          jsonPath: .metadata.creationTimestamp
          name: Age
          type: date
      name: v1alpha1
      schema:
        openAPIV3Schema:
          type: object
          required:
            - spec
          properties:
            apiVersion:
              description: 'APIVersion defines the versioned schema of this representation of an object. Servers should convert recognized schemas to the latest internal value, and may reject unrecognized values. More info: https://git.k8s.io/community/contributors/devel/sig-architecture/api-conventions.md#resources'
              type: string
            kind:
              description: 'Kind is a string value representing the REST resource this object represents. Servers may infer this from the endpoint the client submits requests to. Cannot be updated. In CamelCase. More info: https://git.k8s.io/community/contributors/devel/sig-architecture/api-conventions.md#types-kinds'
              type: string
            metadata:
              type: object
            spec:
              description: Desired state of the Bundle resource.
              type: object
              required:
                - sources
                - target
              properties:
                sources:
                  description: Sources is a set of references to data whose data will sync to the target.
                  type: array
                  items:
                    description: BundleSource is the set of sources whose data will be appended and synced to the BundleTarget in all Namespaces.
                    type: object
                    properties:
                      configMap:
                        description: ConfigMap is a reference to a ConfigMap's `data` key, in the trust Namespace.
                        type: object
                        required:
                          - key
                          - name
                        properties:
                          key:
                            description: Key is the key of the entry in the object's `data` field to be used.
                            type: string
                          name:
                            description: Name is the name of the source object in the trust Namespace.
                            type: string
                      inLine:
                        description: InLine is a simple string to append as the source data.
                        type: string
                      secret:
                        description: Secret is a reference to a Secrets's `data` key, in the trust Namespace.
                        type: object
                        required:
                          - key
                          - name
                        properties:
                          key:
                            description: Key is the key of the entry in the object's `data` field to be used.
                            type: string
                          name:
                            description: Name is the name of the source object in the trust Namespace.
                            type: string
                      useDefaultCAs:
                        description: UseDefaultCAs, when true, requests the default CA bundle to be used as a source. Default CAs are available if trust-manager was installed via Helm or was otherwise set up to include a package-injecting init container by using the "--default-package-location" flag when starting the trust-manager controller. If default CAs were not configured at start-up, any request to use the default CAs will fail. The version of the default CA package which is used for a Bundle is stored in the defaultCAPackageVersion field of the Bundle's status field.
                        type: boolean
                target:
                  description: Target is the target location in all namespaces to sync source data to.
                  type: object
                  properties:
                    additionalFormats:
                      description: AdditionalFormats specifies any additional formats to write to the target
                      type: object
                      properties:
                        jks:
                          description: JKS requests a JKS-formatted binary trust bundle to be written to the target. The bundle is created with the hardcoded password "changeit".
                          type: object
                          required:
                            - key
                          properties:
                            key:
                              description: Key is the key of the entry in the object's `data` field to be used.
                              type: string
                        password:
                          description: Arbitrary password for bundle stores
                          type: string
                        pkcs12:
                          description: PKCS12 requests a PKCS12-formatted binary trust bundle to be written to the target. The bundle is created without a password.
                          type: object
                          required:
                            - key
                          properties:
                            key:
                              description: Key is the key of the entry in the object's `data` field to be used.
                              type: string
                    configMap:
                      description: ConfigMap is the target ConfigMap in Namespaces that all Bundle source data will be synced to.
                      type: object
                      required:
                        - key
                      properties:
                        key:
                          description: Key is the key of the entry in the object's `data` field to be used.
                          type: string
                    namespaceSelector:
                      description: NamespaceSelector will, if set, only sync the target resource in Namespaces which match the selector.
                      type: object
                      properties:
                        matchLabels:
                          description: MatchLabels matches on the set of labels that must be present on a Namespace for the Bundle target to be synced there.
                          type: object
                          additionalProperties:
                            type: string
                    secret:
                      description: Secret is the target Secret that all Bundle source data will be synced to. Using Secrets as targets is only supported if enabled at trust-manager startup. By default, trust-manager has no permissions for writing to secrets and can only read secrets in the trust namespace.
                      type: object
                      required:
                        - key
                      properties:
                        key:
                          description: Key is the key of the entry in the object's `data` field to be used.
                          type: string
            status:
              description: Status of the Bundle. This is set and managed automatically.
              type: object
              properties:
                conditions:
                  description: List of status conditions to indicate the status of the Bundle. Known condition types are `Bundle`.
                  type: array
                  items:
                    description: BundleCondition contains condition information for a Bundle.
                    type: object
                    required:
                      - status
                      - type
                    properties:
                      lastTransitionTime:
                        description: LastTransitionTime is the timestamp corresponding to the last status change of this condition.
                        type: string
                        format: date-time
                      message:
                        description: Message is a human readable description of the details of the last transition, complementing reason.
                        type: string
                      observedGeneration:
                        description: If set, this represents the .metadata.generation that the condition was set based upon. For instance, if .metadata.generation is currently 12, but the .status.condition[x].observedGeneration is 9, the condition is out of date with respect to the current state of the Bundle.
                        type: integer
                        format: int64
                      reason:
                        description: Reason is a brief machine readable explanation for the condition's last transition.
                        type: string
                      status:
                        description: Status of the condition, one of ('True', 'False', 'Unknown').
                        type: string
                      type:
                        description: Type of the condition, known values are (`Synced`).
                        type: string
                  x-kubernetes-list-map-keys:
                    - type
                  x-kubernetes-list-type: map
                defaultCAVersion:
                  description: DefaultCAPackageVersion, if set and non-empty, indicates the version information which was retrieved when the set of default CAs was requested in the bundle source. This should only be set if useDefaultCAs was set to "true" on a source, and will be the same for the same version of a bundle with identical certificates.
                  type: string
<<<<<<< HEAD
                target:
                  description: Target is the current Target that the Bundle is attempting or has completed syncing the source data to.
                  type: object
                  properties:
                    additionalFormats:
                      description: AdditionalFormats specifies any additional formats to write to the target
                      type: object
                      properties:
                        jks:
                          description: JKS requests a JKS-formatted binary trust bundle to be written to the target. The bundle is created with the hardcoded password "changeit".
                          type: object
                          required:
                            - key
                          properties:
                            key:
                              description: Key is the key of the entry in the object's `data` field to be used.
                              type: string
                        password:
                          description: Arbitrary password for bundle stores
                          type: string
                        pkcs12:
                          description: PKCS12 requests a PKCS12-formatted binary trust bundle to be written to the target. The bundle is created without a password.
                          type: object
                          required:
                            - key
                          properties:
                            key:
                              description: Key is the key of the entry in the object's `data` field to be used.
                              type: string
                    configMap:
                      description: ConfigMap is the target ConfigMap in Namespaces that all Bundle source data will be synced to.
                      type: object
                      required:
                        - key
                      properties:
                        key:
                          description: Key is the key of the entry in the object's `data` field to be used.
                          type: string
                    namespaceSelector:
                      description: NamespaceSelector will, if set, only sync the target resource in Namespaces which match the selector.
                      type: object
                      properties:
                        matchLabels:
                          description: MatchLabels matches on the set of labels that must be present on a Namespace for the Bundle target to be synced there.
                          type: object
                          additionalProperties:
                            type: string
                    secret:
                      description: Secret is the target Secret that all Bundle source data will be synced to. Using Secrets as targets is only supported if enabled at trust-manager startup. By default, trust-manager has no permissions for writing to secrets and can only read secrets in the trust namespace.
                      type: object
                      required:
                        - key
                      properties:
                        key:
                          description: Key is the key of the entry in the object's `data` field to be used.
                          type: string
=======
>>>>>>> 74dd69ae
      served: true
      storage: true
      subresources:
        status: {}<|MERGE_RESOLUTION|>--- conflicted
+++ resolved
@@ -187,65 +187,6 @@
                 defaultCAVersion:
                   description: DefaultCAPackageVersion, if set and non-empty, indicates the version information which was retrieved when the set of default CAs was requested in the bundle source. This should only be set if useDefaultCAs was set to "true" on a source, and will be the same for the same version of a bundle with identical certificates.
                   type: string
-<<<<<<< HEAD
-                target:
-                  description: Target is the current Target that the Bundle is attempting or has completed syncing the source data to.
-                  type: object
-                  properties:
-                    additionalFormats:
-                      description: AdditionalFormats specifies any additional formats to write to the target
-                      type: object
-                      properties:
-                        jks:
-                          description: JKS requests a JKS-formatted binary trust bundle to be written to the target. The bundle is created with the hardcoded password "changeit".
-                          type: object
-                          required:
-                            - key
-                          properties:
-                            key:
-                              description: Key is the key of the entry in the object's `data` field to be used.
-                              type: string
-                        password:
-                          description: Arbitrary password for bundle stores
-                          type: string
-                        pkcs12:
-                          description: PKCS12 requests a PKCS12-formatted binary trust bundle to be written to the target. The bundle is created without a password.
-                          type: object
-                          required:
-                            - key
-                          properties:
-                            key:
-                              description: Key is the key of the entry in the object's `data` field to be used.
-                              type: string
-                    configMap:
-                      description: ConfigMap is the target ConfigMap in Namespaces that all Bundle source data will be synced to.
-                      type: object
-                      required:
-                        - key
-                      properties:
-                        key:
-                          description: Key is the key of the entry in the object's `data` field to be used.
-                          type: string
-                    namespaceSelector:
-                      description: NamespaceSelector will, if set, only sync the target resource in Namespaces which match the selector.
-                      type: object
-                      properties:
-                        matchLabels:
-                          description: MatchLabels matches on the set of labels that must be present on a Namespace for the Bundle target to be synced there.
-                          type: object
-                          additionalProperties:
-                            type: string
-                    secret:
-                      description: Secret is the target Secret that all Bundle source data will be synced to. Using Secrets as targets is only supported if enabled at trust-manager startup. By default, trust-manager has no permissions for writing to secrets and can only read secrets in the trust namespace.
-                      type: object
-                      required:
-                        - key
-                      properties:
-                        key:
-                          description: Key is the key of the entry in the object's `data` field to be used.
-                          type: string
-=======
->>>>>>> 74dd69ae
       served: true
       storage: true
       subresources:
