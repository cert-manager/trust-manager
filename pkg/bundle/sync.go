/*
Copyright 2021 The cert-manager Authors.

Licensed under the Apache License, Version 2.0 (the "License");
you may not use this file except in compliance with the License.
You may obtain a copy of the License at

    http://www.apache.org/licenses/LICENSE-2.0

Unless required by applicable law or agreed to in writing, software
distributed under the License is distributed on an "AS IS" BASIS,
WITHOUT WARRANTIES OR CONDITIONS OF ANY KIND, either express or implied.
See the License for the specific language governing permissions and
limitations under the License.
*/

package bundle

import (
	"bytes"
	"context"
	"crypto/sha256"
	"encoding/hex"
	"errors"
	"fmt"
	"strings"

	"github.com/go-logr/logr"
	jks "github.com/pavlo-v-chernykh/keystore-go/v4"
	corev1 "k8s.io/api/core/v1"
	apierrors "k8s.io/apimachinery/pkg/api/errors"
	metav1 "k8s.io/apimachinery/pkg/apis/meta/v1"
	"k8s.io/apimachinery/pkg/util/sets"
	coreapplyconfig "k8s.io/client-go/applyconfigurations/core/v1"
	v1 "k8s.io/client-go/applyconfigurations/meta/v1"
	"k8s.io/utils/ptr"
	"sigs.k8s.io/controller-runtime/pkg/client"
	"sigs.k8s.io/structured-merge-diff/fieldpath"
	"software.sslmate.com/src/go-pkcs12"

	trustapi "github.com/cert-manager/trust-manager/pkg/apis/trust/v1alpha1"
	"github.com/cert-manager/trust-manager/pkg/bundle/internal/ssa_client"
	"github.com/cert-manager/trust-manager/pkg/util"
)

const (
	// DefaultJKSPassword is the default password that Java uses; it's a Java convention to use this exact password.
	// Since we're not storing anything secret in the JKS files we generate, this password is not a meaningful security measure
	// but seems often to be expected by applications consuming JKS files
	DefaultJKSPassword = "changeit"
	// DefaultPKCS12Password is the empty string, that will create a password-less PKCS12 truststore.
	// Password-less PKCS is the new default Java truststore from Java 18.
	// By password-less, it means the certificates are not encrypted, and it contains no MacData for integrity check.
	DefaultPKCS12Password = ""
)

const (
	// crRegressionFieldManager is the field manager that was introduced by a regression in controller-runtime
	// version 0.15.0; fixed in 15.1 and 0.16.0: https://github.com/kubernetes-sigs/controller-runtime/pull/2435
	// trust-manager 0.6.0 was released with this regression in controller-runtime, which means that we have to
	// take extra care when migrating from CSA to SSA.
	crRegressionFieldManager = "Go-http-client"
	fieldManager             = "trust-manager"
)

type encoderData struct {
	storePasswd string
	bundleData  string
}

type pkcs12Encoder struct {
	encoderData
}

type jksEncoder struct {
	encoderData
}

type notFoundError struct{ error }

// bundleData holds the result of a call to buildSourceBundle. It contains both the resulting PEM-encoded
// certificate data from concatenating all of the sources together and any metadata from the sources which
// needs to be exposed on the Bundle resource's status field.
type bundleData struct {
	data string

	defaultCAPackageStringID string
}

// buildSourceBundle retrieves and concatenates all source bundle data for this Bundle object.
// Each source data is validated and pruned to ensure that all certificates within are valid, and
// is each bundle is concatenated together with a new line character.
func (b *bundle) buildSourceBundle(ctx context.Context, bundle *trustapi.Bundle) (bundleData, error) {
	var resolvedBundle bundleData
	var bundles []string

	for _, source := range bundle.Spec.Sources {
		var (
			sourceData string
			err        error
		)

		switch {
		case source.ConfigMap != nil:
			sourceData, err = b.configMapBundle(ctx, source.ConfigMap)

		case source.Secret != nil:
			sourceData, err = b.secretBundle(ctx, source.Secret)

		case source.InLine != nil:
			sourceData = *source.InLine

		case source.UseDefaultCAs != nil:
			if !*source.UseDefaultCAs {
				continue
			}

			if b.defaultPackage == nil {
				err = notFoundError{fmt.Errorf("no default package was specified when trust-manager was started; default CAs not available")}
			} else {
				sourceData = b.defaultPackage.Bundle
				resolvedBundle.defaultCAPackageStringID = b.defaultPackage.StringID()
			}
		}

		if err != nil {
			return bundleData{}, fmt.Errorf("failed to retrieve bundle from source: %w", err)
		}

		sanitizedBundle, err := util.ValidateAndSanitizePEMBundle([]byte(sourceData))
		if err != nil {
			return bundleData{}, fmt.Errorf("invalid PEM data in source: %w", err)
		}

		bundles = append(bundles, string(sanitizedBundle))
	}

	// NB: empty bundles are not valid so check and return an error if one somehow snuck through.

	if len(bundles) == 0 {
		return bundleData{}, fmt.Errorf("couldn't find any valid certificates in bundle")
	}

	resolvedBundle.data = strings.Join(bundles, "\n") + "\n"

	return resolvedBundle, nil
}

// configMapBundle returns the data in the source ConfigMap within the trust Namespace.
func (b *bundle) configMapBundle(ctx context.Context, ref *trustapi.SourceObjectKeySelector) (string, error) {
	var configMap corev1.ConfigMap
	err := b.client.Get(ctx, client.ObjectKey{Namespace: b.Namespace, Name: ref.Name}, &configMap)
	if apierrors.IsNotFound(err) {
		return "", notFoundError{err}
	}

	if err != nil {
		return "", fmt.Errorf("failed to get ConfigMap %s/%s: %w", b.Namespace, ref.Name, err)
	}

	data, ok := configMap.Data[ref.Key]
	if !ok {
		return "", notFoundError{fmt.Errorf("no data found in ConfigMap %s/%s at key %q", b.Namespace, ref.Name, ref.Key)}
	}

	return data, nil
}

// secretBundle returns the data in the source Secret within the trust Namespace.
func (b *bundle) secretBundle(ctx context.Context, ref *trustapi.SourceObjectKeySelector) (string, error) {
	var secret corev1.Secret
	err := b.client.Get(ctx, client.ObjectKey{Namespace: b.Namespace, Name: ref.Name}, &secret)
	if apierrors.IsNotFound(err) {
		return "", notFoundError{err}
	}
	if err != nil {
		return "", fmt.Errorf("failed to get Secret %s/%s: %w", b.Namespace, ref.Name, err)
	}

	data, ok := secret.Data[ref.Key]
	if !ok {
		return "", notFoundError{fmt.Errorf("no data found in Secret %s/%s at key %q", b.Namespace, ref.Name, ref.Key)}
	}

	return string(data), nil
}

// encodeJKS creates a binary JKS file from the given PEM-encoded trust bundle and password.
// Note that the password is not treated securely; JKS files generally seem to expect a password
// to exist and so we have the option for one.
func (e jksEncoder) encode() ([]byte, error) {
	cas, err := util.DecodeX509CertificateChainBytes([]byte(e.bundleData))
	if err != nil {
		return nil, fmt.Errorf("failed to decode trust bundle: %w", err)
	}

	// WithOrderedAliases ensures that trusted certs are added to the JKS file in order,
	// which makes the files appear to be reliably deterministic.
	ks := jks.New(jks.WithOrderedAliases())

	for _, c := range cas {
		alias := certAlias(c.Raw, c.Subject.String())

		// Note on CreationTime:
		// Debian's JKS trust store sets the creation time to match the time that certs are added to the
		// trust store (i.e., it's effectively time.Now() at the instant the file is generated).
		// Using that method would make our JKS files in trust-manager non-deterministic, leaving us with
		// two options if we want to maintain determinism:
		// - Using something from the cert being added (e.g. NotBefore / NotAfter)
		// - Using a fixed time (i.e. unix epoch)
		// We use NotBefore here, arbitrarily.

		err = ks.SetTrustedCertificateEntry(alias, jks.TrustedCertificateEntry{
			CreationTime: c.NotBefore,
			Certificate: jks.Certificate{
				Type:    "X509",
				Content: c.Raw,
			},
		})

		if err != nil {
			// this error should never happen if we set jks.Certificate correctly
			return nil, fmt.Errorf("failed to add cert with alias %q to trust store: %w", alias, err)
		}
	}

	buf := &bytes.Buffer{}

	err = ks.Store(buf, []byte(e.storePasswd))
	if err != nil {
		return nil, fmt.Errorf("failed to create JKS file: %w", err)
	}

	return buf.Bytes(), nil
}

// certAlias creates a JKS-safe alias for the given DER-encoded certificate, such that
// any two certificates will have a different aliases unless they're identical in every way.
// This unique alias fixes an issue where we used the Issuer field as an alias, leading to
// different certs being treated as identical.
// The friendlyName is included in the alias as a UX feature when examining JKS files using a
// tool like `keytool`.
func certAlias(derData []byte, friendlyName string) string {
	certHashBytes := sha256.Sum256(derData)
	certHash := hex.EncodeToString(certHashBytes[:])

	// Since certHash is the part which actually distinguishes between two
	// certificates, put it first so that it won't be truncated if a cert
	// with a really long subject is added. Not sure what the upper limit
	// for length actually is, but it shouldn't matter here.

	return certHash[:8] + "|" + friendlyName
}

func (e pkcs12Encoder) encode() ([]byte, error) {
	var encoder = pkcs12.Modern2023 // user modern PKCS#12 encoder

	cas, err := util.DecodeX509CertificateChainBytes([]byte(e.bundleData))
	if err != nil {
		return nil, fmt.Errorf("failed to decode trust bundle: %w", err)
	}

	var entries []pkcs12.TrustStoreEntry
	for _, c := range cas {
		entries = append(entries, pkcs12.TrustStoreEntry{
			Cert:         c,
			FriendlyName: certAlias(c.Raw, c.Subject.String()),
		})
	}

	return encoder.EncodeTrustStoreEntries(entries, e.storePasswd)
}

// syncConfigMapTarget syncs the given data to the target ConfigMap in the given namespace.
// The name of the ConfigMap is the same as the Bundle.
// Ensures the ConfigMap is owned by the given Bundle, and the data is up to date.
// Returns true if the ConfigMap has been created or was updated.
func (b *bundle) syncConfigMapTarget(
	ctx context.Context,
	log logr.Logger,
	bundle *trustapi.Bundle,
	name string,
	namespace string,
	data string,
	shouldExist bool,
) (bool, error) {
	configMap := &metav1.PartialObjectMetadata{
		TypeMeta: metav1.TypeMeta{
			Kind:       "ConfigMap",
			APIVersion: "v1",
		},
	}
	err := b.targetCache.Get(ctx, client.ObjectKey{Namespace: namespace, Name: name}, configMap)
	if err != nil && !apierrors.IsNotFound(err) {
		return false, fmt.Errorf("failed to get ConfigMap %s/%s: %w", namespace, name, err)
	}

	// If the ConfigMap exists, but the Bundle is being deleted, delete the ConfigMap.
	if apierrors.IsNotFound(err) && !shouldExist {
		return false, nil
	}

	// If the ConfigMap should not exist, but it does, delete it.
	if !apierrors.IsNotFound(err) && !shouldExist {
		// apply empty patch to remove the key
		configMapPatch := coreapplyconfig.
			ConfigMap(name, namespace).
			WithLabels(map[string]string{
				trustapi.BundleLabelKey: bundle.Name,
			}).
			WithOwnerReferences(
				v1.OwnerReference().
					WithAPIVersion(trustapi.SchemeGroupVersion.String()).
					WithKind(trustapi.BundleKind).
					WithName(bundle.GetName()).
					WithUID(bundle.GetUID()).
					WithBlockOwnerDeletion(true).
					WithController(true),
			)

		if err = b.patchConfigMapResource(ctx, configMapPatch); err != nil {
			return false, fmt.Errorf("failed to patch ConfigMap %s/%s: %w", namespace, bundle.Name, err)
		}

		return true, nil
	}

	target := bundle.Spec.Target
	if target.ConfigMap == nil {
		return false, errors.New("target not defined")
	}

	// Generated JKS is not deterministic - best we can do here is update if the pem cert has
	// changed (hence not checking if JKS matches)
	dataHash := fmt.Sprintf("%x", sha256.Sum256([]byte(data)))
	configmapData := map[string]string{
		target.ConfigMap.Key: data,
	}
	configmapBinData := map[string][]byte{}

<<<<<<< HEAD
	// Preapre data which is consumed by JKS or PKCS12 encoders

	// Obtain password if AdditionalFormats was set
	var storePasswd string
	if bundle.Spec.Target.AdditionalFormats != nil {
		storePasswd = bundle.Spec.Target.AdditionalFormats.Password
	}

	encoderData := encoderData{bundleData: data, storePasswd: storePasswd}
=======
	// preapre a data which is consumed by JKS or PKCS12 encoders
	encoderData := encoderData{bundleData: data, storePasswd: b.PKCS12Password}
>>>>>>> 74dd69ae
	if err := populateAdditionalFormatData(encoderData, target, configmapBinData); err != nil {
		return false, err
	}

	// If the ConfigMap doesn't exist, create it.
	if !apierrors.IsNotFound(err) {
		// Exit early if no update is needed
		if exit, err := b.needsUpdate(ctx, log, configMap, bundle, dataHash); err != nil {
			return false, err
		} else if !exit {
			return false, nil
		}
	}

	configMapPatch := coreapplyconfig.
		ConfigMap(name, namespace).
		WithLabels(map[string]string{
			trustapi.BundleLabelKey: bundle.Name,
		}).
		WithAnnotations(map[string]string{
			trustapi.BundleHashAnnotationKey: dataHash,
		}).
		WithOwnerReferences(
			v1.OwnerReference().
				WithAPIVersion(trustapi.SchemeGroupVersion.String()).
				WithKind(trustapi.BundleKind).
				WithName(bundle.GetName()).
				WithUID(bundle.GetUID()).
				WithBlockOwnerDeletion(true).
				WithController(true),
		).
		WithData(configmapData).
		WithBinaryData(configmapBinData)

	if err = b.patchConfigMapResource(ctx, configMapPatch); err != nil {
		return false, fmt.Errorf("failed to patch ConfigMap %s/%s: %w", namespace, bundle.Name, err)
	}

	log.V(2).Info("synced bundle to namespace for target ConfigMap")

	return true, nil
}

// syncSecretTarget syncs the given data to the target Secret in the given namespace.
// The name of the Secret is the same as the Bundle.
// Ensures the Secret is owned by the given Bundle, and the data is up to date.
// Returns true if the Secret has been created or was updated.
func (b *bundle) syncSecretTarget(
	ctx context.Context,
	log logr.Logger,
	bundle *trustapi.Bundle,
	name string,
	namespace string,
	data string,
	shouldExist bool,
) (bool, error) {
	secret := &metav1.PartialObjectMetadata{
		TypeMeta: metav1.TypeMeta{
			Kind:       "Secret",
			APIVersion: "v1",
		},
	}
	err := b.targetCache.Get(ctx, client.ObjectKey{Namespace: namespace, Name: name}, secret)
	if err != nil && !apierrors.IsNotFound(err) {
		return false, fmt.Errorf("failed to get Secret %s/%s: %w", namespace, name, err)
	}

	// If the target obj exists, but the Bundle is being deleted, delete the Secret.
	if apierrors.IsNotFound(err) && !shouldExist {
		return false, nil
	}

	// If the Secret should not exist, but it does, delete it.
	if !apierrors.IsNotFound(err) && !shouldExist {
		// apply empty patch to remove the key
		secretPatch := coreapplyconfig.
			Secret(name, namespace).
			WithLabels(map[string]string{
				trustapi.BundleLabelKey: bundle.Name,
			}).
			WithOwnerReferences(
				v1.OwnerReference().
					WithAPIVersion(trustapi.SchemeGroupVersion.String()).
					WithKind(trustapi.BundleKind).
					WithName(bundle.GetName()).
					WithUID(bundle.GetUID()).
					WithBlockOwnerDeletion(true).
					WithController(true),
			)

		if err = b.patchSecretResource(ctx, secretPatch); err != nil {
			return false, fmt.Errorf("failed to patch secret %s/%s: %w", namespace, bundle.Name, err)
		}

		return true, nil
	}

	target := bundle.Spec.Target
	if target.Secret == nil {
		return false, errors.New("target not defined")
	}

	// Generated JKS is not deterministic - best we can do here is update if the pem cert has
	// changed (hence not checking if JKS matches)
	dataHash := fmt.Sprintf("%x", sha256.Sum256([]byte(data)))
	targetData := map[string][]byte{
		target.Secret.Key: []byte(data),
	}

<<<<<<< HEAD
	// Preapre data which is consumed by JKS or PKCS12 encoders

	// Obtain password if AdditionalFormats was set
	var storePasswd string
	if bundle.Spec.Target.AdditionalFormats != nil {
		storePasswd = bundle.Spec.Target.AdditionalFormats.Password
	}

	encoderData := encoderData{bundleData: data, storePasswd: storePasswd}
=======
	// preapre a data which is consumed by JKS or PKCS12 encoders
	encoderData := encoderData{bundleData: data, storePasswd: b.PKCS12Password}
>>>>>>> 74dd69ae
	if additionalFormatsErr := populateAdditionalFormatData(encoderData, target, targetData); additionalFormatsErr != nil {
		return false, err
	}

	// If the Secret doesn't exist, create it.
	if !apierrors.IsNotFound(err) {
		// Exit early if no update is needed
		if exit, err := b.needsUpdate(ctx, log, secret, bundle, dataHash); err != nil {
			return false, err
		} else if !exit {
			return false, nil
		}
	}

	secretPatch := coreapplyconfig.
		Secret(name, namespace).
		WithLabels(map[string]string{
			trustapi.BundleLabelKey: bundle.Name,
		}).
		WithAnnotations(map[string]string{
			trustapi.BundleHashAnnotationKey: dataHash,
		}).
		WithOwnerReferences(
			v1.OwnerReference().
				WithAPIVersion(trustapi.SchemeGroupVersion.String()).
				WithKind(trustapi.BundleKind).
				WithName(bundle.GetName()).
				WithUID(bundle.GetUID()).
				WithBlockOwnerDeletion(true).
				WithController(true),
		).
		WithData(targetData)

	if err = b.patchSecretResource(ctx, secretPatch); err != nil {
		return false, fmt.Errorf("failed to patch Secret %s/%s: %w", namespace, bundle.Name, err)
	}

	log.V(2).Info("synced bundle to namespace for target Secret")

	return true, nil
}

// Populates additional data formats which were defined in Bundle resource: JKS and/or PKCS12.
// Both JSK and PKCS12 containers might be encrypted by password.
func populateAdditionalFormatData(data encoderData, target trustapi.BundleTarget, targetMap map[string][]byte) error {
	if target.AdditionalFormats != nil {
		if target.AdditionalFormats.JKS != nil {
			encoded, err := jksEncoder{encoderData: data}.encode()
			if err != nil {
				return fmt.Errorf("failed to encode JKS: %w", err)
			}
			targetMap[target.AdditionalFormats.JKS.Key] = encoded
		}

		if target.AdditionalFormats.PKCS12 != nil {
			encoded, err := pkcs12Encoder{encoderData: data}.encode()
			if err != nil {
				return fmt.Errorf("failed to encode PKCS12: %w", err)
			}
			targetMap[target.AdditionalFormats.PKCS12.Key] = encoded
		}
	}
	return nil
}

func (b *bundle) needsUpdate(ctx context.Context, log logr.Logger, obj *metav1.PartialObjectMetadata, bundle *trustapi.Bundle, dataHash string) (bool, error) {
	needsUpdate := false
	if !metav1.IsControlledBy(obj, bundle) {
		needsUpdate = true
	}

	if obj.GetLabels()[trustapi.BundleLabelKey] != bundle.Name {
		needsUpdate = true
	}

	if obj.GetAnnotations()[trustapi.BundleHashAnnotationKey] != dataHash {
		needsUpdate = true
	}

	{
		properties, err := listManagedProperties(obj, fieldManager, "data")
		if err != nil {
			return false, fmt.Errorf("failed to list managed properties: %w", err)
		}

		key := ""
		targetType := obj.TypeMeta.Kind
		if targetType == "ConfigMap" {
			key = bundle.Spec.Target.ConfigMap.Key
		} else if targetType == "Secret" {
			key = bundle.Spec.Target.Secret.Key
		} else {
			return false, fmt.Errorf("unknown targetType: %s", targetType)
		}
		expectedProperties := sets.New[string](key)
		if bundle.Spec.Target.AdditionalFormats != nil && bundle.Spec.Target.AdditionalFormats.JKS != nil {
			expectedProperties.Insert(bundle.Spec.Target.AdditionalFormats.JKS.Key)
		}

		if bundle.Spec.Target.AdditionalFormats != nil && bundle.Spec.Target.AdditionalFormats.PKCS12 != nil {
			expectedProperties.Insert(bundle.Spec.Target.AdditionalFormats.PKCS12.Key)
		}

		if !properties.Equal(expectedProperties) {
			needsUpdate = true
		}

		if targetType == "ConfigMap" {
			if bundle.Spec.Target.ConfigMap != nil {
				// Check if we need to migrate the ConfigMap managed fields to the Apply field operation
				if didMigrate, err := b.migrateConfigMapToApply(ctx, obj, bundle.Spec.Target.ConfigMap.Key); err != nil {
					return false, fmt.Errorf("failed to migrate ConfigMap %s/%s to Apply: %w", obj.Namespace, obj.Name, err)
				} else if didMigrate {
					log.V(2).Info("migrated configmap from CSA to SSA")
					needsUpdate = true
				}
			}
		}
	}
	return needsUpdate, nil
}

func listManagedProperties(configmap *metav1.PartialObjectMetadata, fieldManager string, fieldName string) (sets.Set[string], error) {
	properties := sets.New[string]()

	for _, managedField := range configmap.ManagedFields {
		// If the managed field isn't owned by the cert-manager controller, ignore.
		if managedField.Manager != fieldManager || managedField.FieldsV1 == nil {
			continue
		}

		// Decode the managed field.
		var fieldset fieldpath.Set
		if err := fieldset.FromJSON(bytes.NewReader(managedField.FieldsV1.Raw)); err != nil {
			return nil, err
		}

		// Extract the labels and annotations of the managed fields.
		configmapData := fieldset.Children.Descend(fieldpath.PathElement{
			FieldName: ptr.To(fieldName),
		})

		// Gather the properties on the managed fields. Remove the '.'
		// prefix which appears on managed field keys.
		configmapData.Iterate(func(path fieldpath.Path) {
			properties.Insert(strings.TrimPrefix(path.String(), "."))
		})
	}

	return properties, nil
}

func (b *bundle) patchConfigMapResource(ctx context.Context, applyConfig *coreapplyconfig.ConfigMapApplyConfiguration) error {
	if b.patchResourceOverwrite != nil {
		return b.patchResourceOverwrite(ctx, applyConfig)
	}

	configMap, patch, err := ssa_client.GenerateConfigMapPatch(applyConfig)
	if err != nil {
		return fmt.Errorf("failed to generate patch: %w", err)
	}

	err = b.client.Patch(ctx, configMap, patch, &client.PatchOptions{
		FieldManager: fieldManager,
		Force:        ptr.To(true),
	})
	if err != nil {
		return err
	}

	// If the configMap is empty, delete it
	if len(configMap.Data) == 0 && len(configMap.BinaryData) == 0 {
		return b.client.Delete(ctx, configMap)
	}

	return nil
}

func (b *bundle) patchSecretResource(ctx context.Context, applyConfig *coreapplyconfig.SecretApplyConfiguration) error {
	if b.patchResourceOverwrite != nil {
		return b.patchResourceOverwrite(ctx, applyConfig)
	}

	secret, patch, err := ssa_client.GenerateSecretPatch(applyConfig)
	if err != nil {
		return fmt.Errorf("failed to generate patch: %w", err)
	}

	err = b.client.Patch(ctx, secret, patch, &client.PatchOptions{
		FieldManager: fieldManager,
		Force:        ptr.To(true),
	})
	if err != nil {
		return err
	}

	// If the secret is empty, delete it
	if len(secret.Data) == 0 {
		return b.client.Delete(ctx, secret)
	}

	return nil
}

// MIGRATION: This is a migration function that migrates the ownership of
// fields from the Update operation to the Apply operation. This is required
// to ensure that the apply operations will also remove fields that were
// created by the Update operation.
func (b *bundle) migrateConfigMapToApply(ctx context.Context, obj client.Object, key string) (bool, error) {
	// isOldConfigMapManagedFieldsEntry returns a function that checks if the given ManagedFieldsEntry is an old
	// ConfigMap managed fields entry. We use this to check if we need to migrate the ConfigMap managed fields to
	// the Apply field operation.
	// Because crRegressionFieldManager is not unique, we also check that the managed fields contains the data key we know was
	// set by trust-manager (bundle.Status.Target.ConfigMap.Key).
	isOldConfigMapManagedFieldsEntry := func(mf *metav1.ManagedFieldsEntry) bool {
		if (mf.Manager != fieldManager && mf.Manager != crRegressionFieldManager) ||
			mf.Operation != metav1.ManagedFieldsOperationUpdate ||
			mf.Subresource != "" {
			return false
		}

		if mf.FieldsV1 == nil || mf.FieldsV1.Raw == nil {
			return false
		}

		var fieldset fieldpath.Set
		if err := fieldset.FromJSON(bytes.NewReader(mf.FieldsV1.Raw)); err != nil {
			return false // in case we cannot parse the fieldset, we assume it's not an old target
		}

		return fieldset.Has([]fieldpath.PathElement{
			{
				FieldName: ptr.To("data"),
			},
			{
				FieldName: ptr.To(key),
			},
		})
	}

	needsUpdate := false
	for _, mf := range obj.GetManagedFields() {
		if !isOldConfigMapManagedFieldsEntry(&mf) {
			continue
		}
		needsUpdate = true
	}
	if !needsUpdate {
		return false, nil
	}

	var cm corev1.ConfigMap
	if err := b.directClient.Get(ctx, client.ObjectKeyFromObject(obj), &cm); err != nil {
		return false, err
	}

	managedFields := cm.GetManagedFields()
	for i, mf := range managedFields {
		if !isOldConfigMapManagedFieldsEntry(&mf) {
			continue
		}

		needsUpdate = true
		managedFields[i].Operation = metav1.ManagedFieldsOperationApply
		managedFields[i].Manager = fieldManager
	}

	cm.SetManagedFields(managedFields)
	return true, b.directClient.Update(ctx, &cm)
}<|MERGE_RESOLUTION|>--- conflicted
+++ resolved
@@ -338,7 +338,6 @@
 	}
 	configmapBinData := map[string][]byte{}
 
-<<<<<<< HEAD
 	// Preapre data which is consumed by JKS or PKCS12 encoders
 
 	// Obtain password if AdditionalFormats was set
@@ -348,10 +347,6 @@
 	}
 
 	encoderData := encoderData{bundleData: data, storePasswd: storePasswd}
-=======
-	// preapre a data which is consumed by JKS or PKCS12 encoders
-	encoderData := encoderData{bundleData: data, storePasswd: b.PKCS12Password}
->>>>>>> 74dd69ae
 	if err := populateAdditionalFormatData(encoderData, target, configmapBinData); err != nil {
 		return false, err
 	}
@@ -461,7 +456,6 @@
 		target.Secret.Key: []byte(data),
 	}
 
-<<<<<<< HEAD
 	// Preapre data which is consumed by JKS or PKCS12 encoders
 
 	// Obtain password if AdditionalFormats was set
@@ -471,10 +465,6 @@
 	}
 
 	encoderData := encoderData{bundleData: data, storePasswd: storePasswd}
-=======
-	// preapre a data which is consumed by JKS or PKCS12 encoders
-	encoderData := encoderData{bundleData: data, storePasswd: b.PKCS12Password}
->>>>>>> 74dd69ae
 	if additionalFormatsErr := populateAdditionalFormatData(encoderData, target, targetData); additionalFormatsErr != nil {
 		return false, err
 	}
