--- conflicted
+++ resolved
@@ -493,15 +493,7 @@
 			existingSecrets: []client.Object{sourceSecret},
 			existingBundles: []client.Object{
 				gen.BundleFrom(baseBundle,
-<<<<<<< HEAD
 					gen.SetBundleTargetAdditionalFormats(trustapi.AdditionalFormats{JKS: &trustapi.KeySelector{Key: "target.jks"}, Password: DefaultJKSPassword}),
-					gen.SetBundleStatus(trustapi.BundleStatus{Target: &trustapi.BundleTarget{
-						ConfigMap:         &trustapi.KeySelector{Key: "old-target"},
-						AdditionalFormats: &trustapi.AdditionalFormats{JKS: &trustapi.KeySelector{Key: "target.jks"}},
-					}}),
-=======
-					gen.SetBundleTargetAdditionalFormats(trustapi.AdditionalFormats{JKS: &trustapi.KeySelector{Key: "target.jks"}}),
->>>>>>> 74dd69ae
 				)},
 			expResult: ctrl.Result{},
 			expError:  false,
@@ -523,13 +515,6 @@
 				}, ptr.To(targetKey)),
 			},
 			expBundlePatch: &trustapi.BundleStatus{
-<<<<<<< HEAD
-				Target: &trustapi.BundleTarget{
-					ConfigMap:         &trustapi.KeySelector{Key: targetKey},
-					AdditionalFormats: &trustapi.AdditionalFormats{JKS: &trustapi.KeySelector{Key: "target.jks"}, Password: DefaultJKSPassword},
-				},
-=======
->>>>>>> 74dd69ae
 				Conditions: []trustapi.BundleCondition{
 					{
 						Type:               trustapi.BundleConditionSynced,
@@ -574,15 +559,7 @@
 			existingSecrets: []client.Object{sourceSecret},
 			existingBundles: []client.Object{
 				gen.BundleFrom(baseBundle,
-<<<<<<< HEAD
 					gen.SetBundleTargetAdditionalFormats(trustapi.AdditionalFormats{JKS: &trustapi.KeySelector{Key: "target.jks"}, Password: DefaultJKSPassword}),
-					gen.SetBundleStatus(trustapi.BundleStatus{Target: &trustapi.BundleTarget{
-						ConfigMap:         &trustapi.KeySelector{Key: targetKey},
-						AdditionalFormats: &trustapi.AdditionalFormats{JKS: &trustapi.KeySelector{Key: "old-target.jks"}},
-					}}),
-=======
-					gen.SetBundleTargetAdditionalFormats(trustapi.AdditionalFormats{JKS: &trustapi.KeySelector{Key: "target.jks"}}),
->>>>>>> 74dd69ae
 				),
 			},
 			expResult: ctrl.Result{},
@@ -605,13 +582,6 @@
 				}, ptr.To(targetKey)),
 			},
 			expBundlePatch: &trustapi.BundleStatus{
-<<<<<<< HEAD
-				Target: &trustapi.BundleTarget{
-					ConfigMap:         &trustapi.KeySelector{Key: targetKey},
-					AdditionalFormats: &trustapi.AdditionalFormats{JKS: &trustapi.KeySelector{Key: "target.jks"}, Password: DefaultJKSPassword},
-				},
-=======
->>>>>>> 74dd69ae
 				Conditions: []trustapi.BundleCondition{
 					{
 						Type:               trustapi.BundleConditionSynced,
